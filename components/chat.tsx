'use client';
import { useQuery } from '@tanstack/react-query';
import { ChatHeader } from '@/components/chat-header';
import { cn } from '@/lib/utils';
import { Artifact } from './artifact';
import { MessagesPane } from './messages-pane';
import { useArtifactSelector } from '@/hooks/use-artifact';
import { useTRPC } from '@/trpc/react';
import { useSession } from 'next-auth/react';

import { useSidebar } from '@/components/ui/sidebar';
import type { ChatMessage } from '@/lib/ai/types';
import {
  useChatStatus,
  useMessageIds,
  chatStore,
  useChatId,
} from '@/lib/stores/chat-store';
import { useCallback } from 'react';
import type { UseChatHelpers } from '@ai-sdk/react';

export function Chat({
  id,
  initialMessages,
  isReadonly,
}: {
  id: string;
  initialMessages: Array<ChatMessage>;
  isReadonly: boolean;
}) {
  const trpc = useTRPC();
  const { data: session } = useSession();
  const isLoading = id !== useChatId();

  const messageIds = useMessageIds();
  const status = useChatStatus();
  const stopAsync: UseChatHelpers<ChatMessage>['stop'] =
    useCallback(async () => {
      const helpers = chatStore.getState().currentChatHelpers;
      if (!helpers?.stop) return;
      return helpers.stop();
    }, []);
  // regenerate no longer needs to be drilled; components call the store directly

  const { data: votes } = useQuery({
    ...trpc.vote.getVotes.queryOptions({ chatId: id }),
    enabled:
      messageIds.length >= 2 && !isReadonly && !!session?.user && !isLoading,
  });

  const { state } = useSidebar();
  const isArtifactVisible = useArtifactSelector((state) => state.isVisible);

  return (
    <>
      <div
        className={cn(
<<<<<<< HEAD
          '@container absolute flex w-full flex-col min-w-0 h-dvh bg-background md:max-w-[calc(100vw-var(--sidebar-width))] max-w-screen',
=======
          '@container flex flex-col min-w-0 h-dvh bg-background md:max-w-[calc(100vw-var(--sidebar-width))] max-w-screen',
>>>>>>> cc06cb27
          state === 'collapsed' && 'md:max-w-screen',
        )}
      >
        <ChatHeader
          chatId={id}
          isReadonly={isReadonly}
          hasMessages={messageIds.length > 0}
          user={session?.user}
        />

        <MessagesPane
          chatId={id}
          status={status}
          votes={votes}
          isReadonly={isReadonly}
          isVisible={!isArtifactVisible}
          className="bg-background"
        />
      </div>

      <Artifact
        chatId={id}
        status={status}
        stop={stopAsync}
        votes={votes}
        isReadonly={isReadonly}
        isAuthenticated={!!session?.user}
      />
    </>
  );
}<|MERGE_RESOLUTION|>--- conflicted
+++ resolved
@@ -55,11 +55,7 @@
     <>
       <div
         className={cn(
-<<<<<<< HEAD
-          '@container absolute flex w-full flex-col min-w-0 h-dvh bg-background md:max-w-[calc(100vw-var(--sidebar-width))] max-w-screen',
-=======
           '@container flex flex-col min-w-0 h-dvh bg-background md:max-w-[calc(100vw-var(--sidebar-width))] max-w-screen',
->>>>>>> cc06cb27
           state === 'collapsed' && 'md:max-w-screen',
         )}
       >
